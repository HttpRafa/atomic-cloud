--- conflicted
+++ resolved
@@ -13,11 +13,7 @@
 colored = "2.2.0"
 
 # Error handling
-<<<<<<< HEAD
-anyhow = "1.0.93"
-=======
 anyhow = "1.0.95"
->>>>>>> c4b838fd
 
 # Signal handling
 ctrlc = "3.4.5"
@@ -26,29 +22,17 @@
 uuid = { version = "1.11.0", features = ["v4"] }
 
 # Command line arguments
-<<<<<<< HEAD
-clap = { version = "4.5.21", features = ["derive"] }
-=======
 clap = { version = "4.5.23", features = ["derive"] }
->>>>>>> c4b838fd
 
 # Regex parsing
 regex = "1.11.1"
 
 # Async runtime
-<<<<<<< HEAD
-tokio = { version = "1.41.1", features = ["rt", "rt-multi-thread", "macros", "process"] }
-
-# API
-url = "2.5.4"
-prost = "0.13.3"
-=======
 tokio = { version = "1.42.0", features = ["rt", "rt-multi-thread", "macros", "process"] }
 
 # API
 url = "2.5.4"
 prost = "0.13.4"
->>>>>>> c4b838fd
 tonic = "0.12.3"
 
 [build-dependencies]
