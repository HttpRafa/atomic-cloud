--- conflicted
+++ resolved
@@ -13,11 +13,7 @@
 colored = "2.2.0"
 
 # Error handling
-<<<<<<< HEAD
-anyhow = "1.0.93"
-=======
 anyhow = "1.0.95"
->>>>>>> c4b838fd
 
 # Signal handling
 ctrlc = "3.4.5"
@@ -26,27 +22,6 @@
 uuid = { version = "1.11.0", features = ["v4"] }
 
 # Command line arguments
-<<<<<<< HEAD
-clap = { version = "4.5.21", features = ["derive"] }
-
-# Configuration
-serde = { version = "1.0.215", features = ["derive"] }
-toml = "0.8.19"
-
-# Async runtime
-tokio = { version = "1.41.1", features = ["rt", "rt-multi-thread", "macros"] }
-tokio-stream = "0.1.16"
-
-# API
-url = { version = "2.5.4", features = ["serde"] }
-prost = "0.13.3"
-tonic = "0.12.3"
-
-# Drivers
-wasmtime = { version = "27.0.0", default-features = false, features = ["runtime", "component-model", "cranelift", "parallel-compilation", "cache"], optional = true }
-wasmtime-wasi = { version = "27.0.0", optional = true }
-minreq = { version = "2.12.0", features = ["https-rustls"], optional = true }
-=======
 clap = { version = "4.5.23", features = ["derive"] }
 
 # Configuration
@@ -66,7 +41,6 @@
 wasmtime = { version = "28.0.0", default-features = false, features = ["runtime", "component-model", "cranelift", "parallel-compilation", "cache"], optional = true }
 wasmtime-wasi = { version = "28.0.0", optional = true }
 minreq = { version = "2.13.0", features = ["https-rustls"], optional = true }
->>>>>>> c4b838fd
 
 [build-dependencies]
 toml = "0.8.19"
