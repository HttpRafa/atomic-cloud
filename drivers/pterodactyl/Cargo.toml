[package]
name = "pterodactyl"
version = "0.1.0"
edition = "2021"

[dependencies]
# Common
common = { path = "../../common" }

# Wasm plugin
<<<<<<< HEAD
wit-bindgen = "0.35.0"

# Error handling
anyhow = "1.0.93"
=======
wit-bindgen = "0.36.0"

# Error handling
anyhow = "1.0.95"
>>>>>>> c4b838fd

# Logging
colored = "2.2.0"

# Configuration
<<<<<<< HEAD
serde = { version = "1.0.215", features = ["derive"] }
=======
serde = { version = "1.0.217", features = ["derive"] }
>>>>>>> c4b838fd
toml = "0.8.19"

# Pelican API
url = { version = "2.5.4", features = ["serde"] }
<<<<<<< HEAD
serde_json = "1.0.133"
=======
serde_json = "1.0.134"
>>>>>>> c4b838fd

[build-dependencies]
toml = "0.8.19"<|MERGE_RESOLUTION|>--- conflicted
+++ resolved
@@ -8,36 +8,21 @@
 common = { path = "../../common" }
 
 # Wasm plugin
-<<<<<<< HEAD
-wit-bindgen = "0.35.0"
-
-# Error handling
-anyhow = "1.0.93"
-=======
 wit-bindgen = "0.36.0"
 
 # Error handling
 anyhow = "1.0.95"
->>>>>>> c4b838fd
 
 # Logging
 colored = "2.2.0"
 
 # Configuration
-<<<<<<< HEAD
-serde = { version = "1.0.215", features = ["derive"] }
-=======
 serde = { version = "1.0.217", features = ["derive"] }
->>>>>>> c4b838fd
 toml = "0.8.19"
 
 # Pelican API
 url = { version = "2.5.4", features = ["serde"] }
-<<<<<<< HEAD
-serde_json = "1.0.133"
-=======
 serde_json = "1.0.134"
->>>>>>> c4b838fd
 
 [build-dependencies]
 toml = "0.8.19"